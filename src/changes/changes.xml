<?xml version="1.0"?>
<!--
     Licensed to the Apache Software Foundation (ASF) under one or more
     contributor license agreements.  See the NOTICE file distributed with
     this work for additional information regarding copyright ownership.
     The ASF licenses this file to You under the Apache License, Version 2.0
     (the "License"); you may not use this file except in compliance with
     the License.  You may obtain a copy of the License at

          http://www.apache.org/licenses/LICENSE-2.0

     Unless required by applicable law or agreed to in writing, software
     distributed under the License is distributed on an "AS IS" BASIS,
     WITHOUT WARRANTIES OR CONDITIONS OF ANY KIND, either express or implied.
     See the License for the specific language governing permissions and
     limitations under the License.
  -->
<document>
  <properties>
    <title>Apache Commons Lang Changes</title>
  </properties>
  <body>

  <release version="3.5" date="tba" description="tba">
<<<<<<< HEAD
    <action issue="LANG-1141" type="fix" dev="oheger">StrLookup.systemPropertiesLookup() no longer reacts on changes on system properties</action>
=======
    <action issue="LANG-1147" type="fix" dev="sebb" due-to="Loic Guibert">EnumUtils *BitVector issue with more than 32 values Enum</action>
    <action issue="LANG-1059" type="fix" dev="sebb" due-to="Colin Casey">Capitalize javadoc is incorrect</action>
>>>>>>> 04b55bc7
    <action issue="LANG-1137" type="add" dev="britter" due-to="Matthew Aguirre">Add check for duplicate event listener in EventListenerSupport</action>
    <action issue="LANG-1133" type="bug" dev="chas" due-to="Pascal Schumacher">FastDateParser_TimeZoneStrategyTest#testTimeZoneStrategyPattern fails on Windows with German Locale</action>
    <action issue="LANG-1135" type="add" dev="britter" due-to="Eduardo Martins">Add method containsAllWords to WordUtils</action>
    <action issue="LANG-1132" type="add" dev="britter" due-to="Jack Tan">ReflectionToStringBuilder doesn't throw IllegalArgumentException when the constructor's object param is null</action>
    <action issue="LANG-1122" type="fix" dev="britter" due-to="Adrian Ber">Inconsistent behavior of swap for malformed inputs</action>
    <action issue="LANG-701" type="add" dev="britter" due-to="James Sawle">StringUtils join with var args</action>
    <action issue="LANG-1130" type="fix" dev="britter">Fix critical issues reported by SonarQube</action>
    <action issue="LANG-1131" type="fix" dev="britter">StrBuilder.equals(StrBuilder) doesn't check for null inputs</action>
    <action issue="LANG-1105" type="add" dev="britter" due-to="Hendrik Saly">Add ThreadUtils - A utility class which provides helper methods related to java.lang.Thread</action>
    <action issue="LANG-1031" type="add" dev="britter" due-to="Felipe Adorno">Add annotations to exclude fields from ReflectionEqualsBuilder, ReflectionToStringBuilder and ReflectionHashCodeBuilder</action>
    <action issue="LANG-1127" type="add" dev="chas, britter">Use JUnit rules to set and reset the default Locale and TimeZone</action>
    <action issue="LANG-1128" type="fix" dev="britter" due-to="Jack Tan">JsonToStringStyle doesn't handle chars and objects correctly</action>
    <action issue="LANG-456" type="fix" dev="britter" due-to="Bob Fields, Woosan Ko, Bruno P. Kinoshita">HashCodeBuilder throws StackOverflowError in bidirectional navigable association</action>
    <action issue="LANG-1126" type="fix" dev="britter">DateFormatUtilsTest.testSMTP depends on the default Locale</action>
    <action issue="LANG-1123" type="fix" dev="chas" due-to="Christian P. Momon">Unit test FastDatePrinterTimeZonesTest needs a timezone set</action>
    <action issue="LANG-916" type="fix" dev="chas" due-to="Christian P. Momon">CLONE - DateFormatUtils.format does not correctly change Calendar TimeZone in certain situations</action>
    <action issue="LANG-1116" type="fix" dev="chas" due-to="Aaron Sheldon">DateUtilsTest.testLang530 fails for some timezones</action>
    <action issue="LANG-1114" type="fix" dev="britter" due-to="Andy Coates">TypeUtils.ParameterizedType#equals doesn't work with wildcard types</action>
    <action issue="LANG-1119" type="add" dev="britter" due-to="Loic Guibert">Add rotate(string, int) method to StringUtils</action>
    <action issue="LANG-1118" type="fix" dev="britter" due-to="Loic Guibert">StringUtils.repeat('z', -1) throws NegativeArraySizeException</action>
    <action issue="LANG-1099" type="add" dev="britter" due-to="Adrian Ber">Add swap and shift operations for arrays to ArrayUtils</action>
    <action issue="LANG-979" type="update" dev="britter" due-to="Bruno P. Kinoshita">TypeUtils.parameterizeWithOwner - wrong format descriptor for "invalid number of type parameters".</action>
    <action issue="LANG-1112" type="update" dev="britter">MultilineRecursiveToStringStyle largely unusable due to being package-private.</action>
    <action issue="LANG-1058" type="update" dev="djones" due-to="Leo Wang">StringUtils.uncapitalize performance improvement</action>
    <action issue="LANG-1069" type="update" dev="djones" due-to="Arno Noordover">CharSet.getInstance documentation does not clearly explain how to include negation character in set</action>
    <action issue="LANG-1050" type="add" dev="djones" due-to="James Sawle">Change nullToEmpty methods to generics</action>
    <action issue="LANG-1111" type="fix" dev="chas">Fix FindBugs warnings in DurationFormatUtils</action>
    <action issue="LANG-1074" type="add" dev="djones" due-to="Haiyang Li">Add a method to ArrayUtils for removing all occurrences of a given element</action>
    <action issue="LANG-1107" type="update" dev="chas">Fix parsing edge cases in FastDateParser</action>
  </release>

  <release version="3.4" date="2014-04-06" description="Feature and bugfix release">
    <action issue="LANG-821" type="add" dev="britter" due-to="Timo Kockert">Support OS X versions in SystemUtils</action>
    <action issue="LANG-794" type="fix" dev="britter" due-to="Timo Kockert">SystemUtils.IS_OS_WINDOWS_2008, VISTA are incorrect</action>
    <action issue="LANG-1104" type="fix" dev="chas">Parse test fails for TimeZone America/Sao_Paulo</action>
    <action issue="LANG-1103" type="add" dev="britter">Add SystemUtils.IS_JAVA_1_9</action>
    <action issue="LANG-1102" type="update" dev="britter">Make logic for comparing OS versions in SystemUtils smarter</action>
    <action issue="LANG-1091" type="update" dev="britter" due-to="Fabian Lange">Shutdown thread pools in test cases</action>
    <action issue="LANG-1101" type="update" dev="chas">FastDateParser and FastDatePrinter support 'X' format</action>
    <action issue="LANG-1100" type="update" dev="chas" due-to="mbracher">Avoid memory allocation when using date formating to StringBuffer</action>
    <action issue="LANG-935" type="update" dev="britter" due-to="Fabian Lange, Thomas Neidhart">Possible performance improvement on string escape functions</action>
    <action issue="LANG-948" type="fix" dev="britter" due-to="Andrey Khobnya">Exception while using ExtendedMessageFormat and escaping braces</action>
    <action issue="LANG-1098" type="update" dev="britter" due-to="Mikhail Mazurskiy, Fabian Lange">Avoid String allocation in StrBuilder.append(CharSequence)</action>
    <action issue="LANG-1098" type="update" dev="britter" due-to="Michał Kordas">Update maven-checkstyle-plugin to 2.14</action>
    <action issue="LANG-1097" type="update" dev="britter" due-to="Michał Kordas">Update org.easymock:easymock to 3.3.1</action>
    <action issue="LANG-1096" type="update" dev="britter" due-to="Michał Kordas">Update maven-pmd-plugin to 3.4</action>
    <action issue="LANG-1095" type="update" dev="britter" due-to="Michał Kordas">Update maven-antrun-plugin to 1.8</action>
    <action issue="LANG-1092" type="fix" dev="britter">Wrong formating of time zones with daylight saving time in FastDatePrinter</action>
    <action issue="LANG-877" type="update" dev="britter" due-to="Fabian Lange">Performance improvements for StringEscapeUtils</action>
    <action issue="LANG-1093" type="add" dev="britter" due-to="Fabian Lange">Add ClassUtils.getAbbreviatedName()</action>
    <action issue="LANG-1090" type="fix" dev="sebb">FastDateParser does not set error indication in ParsePosition</action>
    <action issue="LANG-1089" type="fix" dev="sebb">FastDateParser does not handle excess hours as per SimpleDateFormat</action>
    <action issue="LANG-1061" type="fix" dev="sebb" due-to="dmeneses">FastDateParser error - timezones not handled correctly</action>
    <action issue="LANG-1087" type="fix" dev="britter" due-to="Renat Zhilkibaev">NumberUtils#createNumber() returns positive BigDecimal when negative Float is expected</action>
    <action issue="LANG-1081" type="fix" dev="britter" due-to="Jonathan Baker">DiffBuilder.append(String, Object left, Object right) does not do a left.equals(right) check</action>
    <action issue="LANG-1055" type="fix" dev="britter" due-to="Jonathan Baker">StrSubstitutor.replaceSystemProperties does not work consistently</action>
    <action issue="LANG-1082" type="add" dev="britter" due-to="Jonathan Baker">Add option to disable the "objectsTriviallyEqual" test in DiffBuilder</action>
    <action issue="LANG-1083" type="fix" dev="britter" due-to="Jonathan Baker">Add (T) casts to get unit tests to pass in old JDK</action>
    <action issue="LANG-1015" type="add" dev="britter" due-to="Thiago Andrade">Add JsonToStringStyle implementation to ToStringStyle</action>
    <action issue="LANG-1080" type="add" dev="britter" due-to="Innokenty Shuvalov">Add NoClassNameToStringStyle implementation of ToStringStyle</action>
    <action issue="LANG-1071" type="update" dev="britter" due-to="Arno Noordover">Fix wrong examples in JavaDoc of StringUtils.replaceEachRepeatedly(...), StringUtils.replaceEach(...)</action>
    <action issue="LANG-883" type="add" dev="britter" due-to="Daniel Stewart">Add StringUtils.containsAny(CharSequence, CharSequence...) method</action>
    <action issue="LANG-1073" type="fix" dev="kinow" due-to="haiyang li">Read wrong component type of array in add in ArrayUtils</action>
    <action issue="LANG-1077" type="fix" dev="kinow" due-to="haiyang li">StringUtils.ordinalIndexOf("aaaaaa", "aa", 2) != 3 in StringUtils</action>
    <action issue="LANG-1072" type="fix" dev="sebb" due-to="haiyang li">Duplicated "0x" check in createBigInteger in NumberUtils</action>
    <action issue="LANG-1064" type="fix" dev="djones" due-to="B.J. Herbison">StringUtils.abbreviate description doesn't agree with the examples</action>
    <action issue="LANG-1052" type="add" dev="britter" due-to="Jan Matèrne">Multiline recursive to string style</action>
    <action issue="LANG-536" type="add" dev="djones" due-to="James Sawle">Add isSorted() to ArrayUtils</action>
    <action issue="LANG-1041" type="fix" dev="britter" due-to="Alexandre Bartel">Fix MethodUtilsTest so it does not depend on JDK method ordering</action>
    <action issue="LANG-827" type="update" dev="djones">CompareToBuilder's doc doesn't specify precedence of fields it uses in performing comparisons</action>
    <action issue="LANG-1000" type="fix" dev="djones">ParseException when trying to parse UTC dates with Z as zone designator using DateFormatUtils.ISO_DATETIME_TIME_ZONE_FORMAT</action>
    <action issue="LANG-1035" type="fix" dev="djones">Javadoc for EqualsBuilder.reflectionEquals() is unclear</action>
    <action issue="LANG-1020" type="update" dev="britter" due-to="Libor Ondrusek">Improve performance of normalize space</action>
    <action issue="LANG-1033" type="add" dev="ggregory">Add StringUtils.countMatches(CharSequence, char)</action>
    <action issue="LANG-1027" type="update" dev="rmannibucau">org.apache.commons.lang3.SystemUtils#isJavaVersionAtLeast should return true by default</action>
    <action issue="LANG-1021" type="add" dev="britter" due-to="Alexander Müller">Provide methods to retrieve all fields/methods annotated with a specific type</action>
    <action issue="LANG-1026" type="update" dev="britter" due-to="Alex Yursha">Bring static method references in StringUtils to consistent style</action>
    <action issue="LANG-1016" type="add" dev="britter" due-to="Juan Pablo Santos Rodríguez">NumberUtils#isParsable method(s)</action>
    <action issue="LANG-1017" type="update" dev="britter" due-to="Christoph Schneegans">Use non-ASCII digits in Javadoc examples for StringUtils.isNumeric</action>
    <action issue="LANG-1008" type="update" dev="britter" due-to="Thiago Andrade">Change min/max methods in NumberUtils/IEEE754rUtils from array input parameters to varargs</action>
    <action issue="LANG-999" type="add" dev="britter" due-to="Ben Ripkens">Add fuzzy String matching logic to StringUtils</action>
    <action issue="LANG-1006" type="update" dev="britter" due-to="Thiago Andrade">Add wrap (with String or char) to StringUtils</action>
    <action issue="LANG-1005" type="update" dev="britter" due-to="Michael Osipov">Extend DurationFormatUtils#formatDurationISO default pattern to match #formatDurationHMS</action>
    <action issue="LANG-1007" type="update" dev="britter" due-to="Thiago Andrade">Fixing NumberUtils JAVADoc comments for max methods</action>
    <action issue="LANG-731" type="update" dev="djones">Better Javadoc for BitField class</action>
    <action issue="LANG-1004" type="update" dev="britter" due-to="Michael Osipov">DurationFormatUtils#formatDurationHMS implementation does not correspond to Javadoc and vice versa</action>
    <action issue="LANG-1003" type="update" dev="britter">DurationFormatUtils are not able to handle negative durations/periods</action>
    <action issue="LANG-1001" type="fix" dev="ggregory" due-to="Michael Osipov">ISO 8601 misspelled throughout the Javadocs</action>
    <action issue="LANG-994" type="add" dev="britter" due-to="Mikhail Mazursky">Add zero copy read method to StrBuilder</action>
    <action issue="LANG-993" type="add" dev="britter" due-to="Mikhail Mazursky">Add zero copy write method to StrBuilder</action>
    <action issue="LANG-998" type="update" dev="chas">Javadoc is not clear on preferred pattern to instantiate FastDateParser / FastDatePrinter</action>
    <action issue="LANG-1088" type="fix" dev="chas">FastDateParser should be case insensitive</action>
    <action issue="LANG-995" type="fix" dev="britter" due-to="Andrey Khobnya">Fix bug with stripping spaces on last line in WordUtils.wrap()</action>
    <action issue="LANG-1044" type="add" dev="ggregory">Add method org.apache.commons.lang3.reflect.MethodUtils.invokeExactMethod(Object, String)</action>
    <action issue="LANG-1045" type="add" dev="ggregory">Add method org.apache.commons.lang3.reflect.MethodUtils.invokeMethod(Object, String)</action>
  </release>

  <release version="3.3.2" date="2014-04-09" description="Bugfix for a bug in NumberUtils introduced in 3.3.1">
    <action issue="LANG-992" type="fix" dev="niallp">NumberUtils#isNumber() returns false for "0.0", "0.4790", et al</action>
    <action issue="LANG-989" type="add" dev="ggregory">Add org.apache.commons.lang3.SystemUtils.IS_JAVA_1_8</action>
  </release>

  <release version="3.3.1" date="2014-03-18" description="Bugfix release for 3.3">
    <action issue="LANG-987" type="fix" dev="djones">DateUtils.getFragmentInDays(Date, Calendar.MONTH) returns wrong days</action>
    <action issue="LANG-983" type="fix" dev="sebb">DurationFormatUtils does not describe format string fully</action>
    <action issue="LANG-981" type="fix" dev="sebb">DurationFormatUtils#lexx does not detect unmatched quote char</action>
    <action issue="LANG-984" type="fix" dev="sebb">DurationFormatUtils does not handle large durations correctly</action>
    <action issue="LANG-982" type="fix" dev="sebb">DurationFormatUtils.formatDuration(61999, "s.SSSS") - ms field size should be 4 digits</action>
    <action issue="LANG-978" type="fix" dev="sebb">Failing tests with Java 8 b128</action>
  </release>

  <release version="3.3" date="2014-03-04" description="Bug fixes and and new features including: DifferenceBuilder, ClassPathUtils, RandomUtils and Jaro-Winkler String distance metric">
    <action issue="LANG-621" type="fix" dev="kinow" due-to="Philip Hodges, Thomas Neidhart">ReflectionToStringBuilder.toString does not debug 3rd party object fields within 3rd party object</action>
    <action issue="LANG-955" type="add" dev="britter" due-to="Adam Hooper">Add methods for removing all invalid characters according to XML 1.0 and XML 1.1 in an input string to StringEscapeUtils</action>
    <action issue="LANG-977" type="fix" dev="britter" due-to="Chris Karcher">NumericEntityEscaper incorrectly encodes supplementary characters</action>
    <action issue="LANG-973" type="fix" dev="sebb">Make some private fields final</action>
    <action issue="LANG-971" type="fix" dev="sebb">NumberUtils#isNumber(String) fails to reject invalid Octal numbers</action>
    <action issue="LANG-972" type="fix" dev="sebb">NumberUtils#isNumber does not allow for hex 0XABCD</action>
    <action issue="LANG-969" type="fix" dev="ggregory" due-to="Matt Bishop">StringUtils.toEncodedString(byte[], Charset) needlessly throws UnsupportedEncodingException</action>
    <action issue="LANG-970" type="add" dev="ggregory">Add APIs MutableBoolean setTrue() and setFalse()</action>
    <action issue="LANG-946" type="fix" dev="britter">ConstantInitializerTest fails when building with IBM JDK 7</action>
    <action issue="LANG-962" type="add" dev="ggregory">Add SerializationUtils.roundtrip(T extends Serializable) to serialize then deserialize</action>
    <action issue="LANG-961" type="update" dev="ggregory">org.apache.commons.lang3.reflect.FieldUtils.removeFinalModifier(Field) does not clean up after itself</action>
    <action issue="LANG-958" type="update" dev="chas">FastDateParser javadoc incorrectly states that SimpleDateFormat is used internally</action>
    <action issue="LANG-637" type="add" dev="djones">There should be a DifferenceBuilder with a ReflectionDifferenceBuilder implementation</action>
    <action issue="LANG-954" type="fix" due-to="Michael Keppler" dev="sebb">uncaught PatternSyntaxException in FastDateFormat on Android</action>
    <action issue="LANG-956" type="update" dev="britter">Improve JavaDoc of WordUtils.wrap methods</action>
    <action issue="LANG-944" type="add" dev="britter" due-to="Rekha Joshi">Add the Jaro-Winkler string distance algorithm to StringUtils</action>
    <action issue="LANG-936" type="fix" dev="bayard" due-to="Yaniv Kunda, Eli Lindsey">StringUtils.getLevenshteinDistance with too big of a threshold returns wrong result</action>
    <action issue="LANG-943" type="fix" dev="kinow">Test DurationFormatUtilsTest.testEdgeDuration fails in JDK 1.6, 1.7 and 1.8, BRST time zone</action>
    <action issue="LANG-613" type="fix" dev="mbenson">ConstructorUtils.getAccessibleConstructor() Does Not Check the Accessibility of Enclosing Classes</action>
    <action issue="LANG-951" type="fix" dev="britter" due-to="Sebastian Götz">Fragments are wrong by 1 day when using fragment YEAR or MONTH</action>
    <action issue="LANG-417" type="add" dev="britter">New class ClassPathUtils with methods for turning FQN into resource path</action>
    <action issue="LANG-939" type="update" dev="britter">Move Documentation from user guide to package-info files</action>
    <action issue="LANG-953" type="update" dev="britter">Convert package.html files to package-info.java files</action>
    <action issue="LANG-950" type="fix" dev="chas">FastDateParser does not handle two digit year parsing like SimpleDateFormat</action>
    <action issue="LANG-949" type="fix" dev="chas">FastDateParserTest.testParses does not test FastDateParser</action>
    <action issue="LANG-940" type="update" dev="britter">Fix deprecation warnings</action>
    <action issue="LANG-819" type="update" dev="mbenson">EnumUtils.generateBitVector needs a "? extends"</action>
    <action issue="LANG-834" type="add" dev="britter">Validate: add inclusiveBetween and exclusiveBetween overloads for primitive types</action>
    <action issue="LANG-900" type="add" dev="britter" due-to="Duncan Jones">New RandomUtils class</action>
    <action issue="LANG-915" type="fix" dev="britter" due-to="Sergio Fernández">Wrong locale handling in LocaleUtils.toLocale()</action>
    <action issue="LANG-966" type="add" dev="ggregory">Add IBM OS/400 detection</action>
  </release>

  <release version="3.2.1" date="2014-01-05" description="Bug fix for 3.2">
    <action issue="LANG-937" type="fix" dev="britter">Fix missing Hamcrest dependency in Ant Build</action>
    <action issue="LANG-941" type="fix" dev="britter">Test failure in LocaleUtilsTest when building with JDK 8</action>
    <action issue="LANG-942" type="fix" dev="britter" due-to="Bruno P. Kinoshita, Henri Yandell">Test failure in FastDateParserTest and FastDateFormat_ParserTest when building with JDK8</action>
    <action issue="LANG-938" type="fix">Build fails with test failures when building with JDK 8</action>
  </release>

  <release version="3.2" date="2014-01-01" description="Bug fixes and new features, at least requires Java 6.0">
    <action issue="LANG-934" type="add" dev="mcucchiara">Add removeFinalModifier to FieldUtils</action>
    <action issue="LANG-863" type="add" due-to="Daneel S. Yaitskov" dev="sebb">Method returns number of inheritance hops between parent and subclass</action>
    <action issue="LANG-932" type="fix" due-to="Ville Skyttä" dev="sebb">Spelling fixes</action>
    <action issue="LANG-931" type="update" dev="britter" due-to="Christoph Schneegans">Misleading Javadoc comment in StrBuilderReader class</action>
    <action issue="LANG-929" type="fix">OctalUnescaper tried to parse all of \279</action>
    <action issue="LANG-928" type="fix">OctalUnescaper had bugs when parsing octals starting with a zero</action>
    <action issue="LANG-905" type="fix">EqualsBuilder returned true when comparing arrays, even when the elements are different</action>
    <action issue="LANG-774" type="add" due-to="Erhan Bagdemir">Added isStarted, isSuspended and isStopped to StopWatch</action>
    <action issue="LANG-917" type="fix" due-to="Arne Burmeister">Fixed exception when combining custom and choice format in ExtendedMessageFormat</action>
    <action issue="LANG-848" type="add" due-to="Alexander Muthmann">Added StringUtils.isBlank/isEmpty CharSequence... methods</action>
    <action issue="LANG-926" type="add" dev="ggregory">Added ArrayUtils.reverse(array, from, to) methods</action>
    <action issue="LANG-795" type="add" due-to="Aaron Digulla">StringUtils.toString(byte[], String) deprecated in favour of a new StringUtils.toString(byte[], CharSet)</action>
    <action issue="LANG-902" type="fix" due-to="Andrzej Winnicki">RandomStringUtils.random javadoc was incorrectly promising letters and numbers would, as opposed to may, appear</action>
    <action issue="LANG-921" type="fix" dev="britter">BooleanUtils.xor(boolean...) produces wrong results</action>
    <action issue="LANG-910" type="update" due-to="Timur Yarosh">StringUtils.normalizeSpace now handles non-breaking spaces (Unicode 00A0)</action>
    <action issue="LANG-804" type="update" dev="britter" due-to="Allon Mureinik">Redundant check for zero in HashCodeBuilder ctor</action>
    <action issue="LANG-893" type="add" dev="oheger" due-to="Woonsan Ko">StrSubstitutor now supports default values for variables</action>
    <action issue="LANG-913" type="add" dev="britter" due-to="Allon Mureinik">Adding .gitignore to commons-lang</action>
    <action issue="LANG-837" type="add">Add ObjectUtils.toIdentityString methods that support StringBuilder, StrBuilder, and Appendable</action>
    <action issue="LANG-896" type="fix" due-to="Mark Bryan Yu">BooleanUtils.toBoolean(String str) javadoc is not updated</action>
    <action issue="LANG-879" type="fix">LocaleUtils test fails with new Locale "ja_JP_JP_#u-ca-japanese" of JDK7</action>
    <action issue="LANG-836" type="fix" due-to="Arnaud Brunet">StrSubstitutor does not support StringBuilder or CharSequence</action>
    <action issue="LANG-693" type="fix" due-to="Calvin Echols">Method createNumber from NumberUtils doesn't work for floating point numbers other than Float</action>
    <action issue="LANG-887" type="fix">FastDateFormat does not use the locale specific cache correctly</action>
    <action issue="LANG-884" type="update">Simplify FastDateFormat; eliminate boxing</action>
    <action issue="LANG-882" type="update">LookupTranslator now works with implementations of CharSequence other than String</action>
    <action issue="LANG-754" type="fix">ClassUtils.getShortName(String) will now only do a reverse lookup for array types</action>
    <action issue="LANG-886" type="add">Added CharSetUtils.containsAny(String, String)</action>
    <action issue="LANG-846" type="update">Provide CharSequenceUtils.regionMatches with a proper green implementation instead of inefficiently converting to Strings</action>
    <action issue="LANG-797" type="add">Added escape/unescapeJson to StringEscapeUtils</action>
    <action issue="LANG-875" type="add">Added appendIfMissing and prependIfMissing methods to StringUtils</action>
    <action issue="LANG-881" type="fix">NumberUtils.createNumber() Javadoc says it does not work for octal numbers</action>
    <action type="fix">Fixed URLs in javadoc to point to new oracle.com pages</action>
    <action issue="LANG-870" type="add">Add StringUtils.LF and StringUtils.CR values</action>
    <action issue="LANG-873" type="add">Add FieldUtils getAllFields() to return all the fields defined in the given class and super classes</action>
    <action issue="LANG-865" type="fix">LocaleUtils.toLocale does not parse strings starting with an underscore</action>
    <action issue="LANG-835" type="add">StrBuilder should support StringBuilder as an input parameter</action>
    <action issue="LANG-858" type="fix">StringEscapeUtils.escapeJava() and escapeEcmaScript() do not output the escaped surrogate pairs that are Java parsable</action>
    <action issue="LANG-857" type="add">StringIndexOutOfBoundsException in CharSequenceTranslator</action>
    <action issue="LANG-856" type="add">Code refactoring in NumberUtils</action>
    <action issue="LANG-855" type="add">NumberUtils#createBigInteger does not allow for hex and octal numbers</action>
    <action issue="LANG-854" type="add">NumberUtils#createNumber - does not allow for hex numbers to be larger than Long</action>
    <action issue="LANG-853" type="add">StringUtils join APIs for primitives</action>
    <action issue="LANG-849" type="fix">FastDateFormat and FastDatePrinter generates Date objects wastefully</action>
    <action issue="LANG-845" type="fix">Spelling fixes</action>
    <action issue="LANG-844" type="fix">Fix examples contained in javadoc of StringUtils.center methods</action>
    <action issue="LANG-841" type="add">Add StringUtils API to call String.replaceAll in DOTALL a.k.a. single-line mode</action>
    <action issue="LANG-839" type="update">ArrayUtils removeElements methods use unnecessary HashSet</action>
    <action issue="LANG-838" type="update">ArrayUtils removeElements methods clone temporary index arrays unnecessarily</action>
    <action issue="LANG-832" type="fix">FastDateParser does not handle unterminated quotes correctly</action>
    <action issue="LANG-831" type="fix">FastDateParser does not handle white-space properly</action>
    <action issue="LANG-830" type="fix">FastDateParser could use \Q \E to quote regexes</action>
    <action issue="LANG-828" type="fix">FastDateParser does not handle non-Gregorian calendars properly</action>
    <action issue="LANG-826" type="fix">FastDateParser does not handle non-ASCII digits correctly</action>
    <action issue="LANG-825" type="add">Create StrBuilder APIs similar to String.format(String, Object...)</action>
    <action issue="LANG-822" type="fix">NumberUtils#createNumber - bad behaviour for leading "--"</action>
    <action issue="LANG-818" type="fix">FastDateFormat's "z" pattern does not respect timezone of Calendar instances passed to format()</action>
    <action issue="LANG-817" type="fix">Add org.apache.commons.lang3.SystemUtils.IS_OS_WINDOWS_8</action>
    <action issue="LANG-813" type="fix">StringUtils.equalsIgnoreCase doesn't check string reference equality</action>
    <action issue="LANG-810" type="fix">StringUtils.join() endIndex, bugged for loop</action>
    <action issue="LANG-807" type="fix">RandomStringUtils throws confusing IAE when end &lt;= start</action>
    <action issue="LANG-805" type="fix">RandomStringUtils.random(count, 0, 0, false, false, universe, random) always throws java.lang.ArrayIndexOutOfBoundsException</action>
    <action issue="LANG-802" type="fix">LocaleUtils - unnecessary recursive call in SyncAvoid class.</action>
    <action issue="LANG-800" type="fix">Javadoc bug in DateUtils#ceiling for Calendar and Object versions.</action>
    <action issue="LANG-799" type="update">DateUtils#parseDate uses default locale; add Locale support</action>
    <action issue="LANG-798" type="update">Use generics in SerializationUtils</action>
    <action issue="LANG-788" type="fix">SerializationUtils throws ClassNotFoundException when cloning primitive classes</action>
    <action issue="LANG-786" type="fix">StringUtils equals() relies on undefined behavior</action>
    <action issue="LANG-783" type="fix">Documentation bug: StringUtils.split</action>
    <action issue="LANG-777" type="fix">jar contains velocity template of release notes</action>
    <action issue="LANG-776" type="fix">TypeUtilsTest contains incorrect type assignability assertion</action>
    <action issue="LANG-775" type="fix">TypeUtils.getTypeArguments() misses type arguments for partially-assigned classes</action>
    <action issue="LANG-773" type="fix">ImmutablePair doc contains nonsense text</action>
    <action issue="LANG-772" type="fix">ClassUtils.PACKAGE_SEPARATOR Javadoc contains garbage text</action>
    <action issue="LANG-765" type="fix">EventListenerSupport.ProxyInvocationHandler no longer defines serialVersionUID</action>
    <action issue="LANG-764" type="fix">StrBuilder is now serializable</action>
    <action issue="LANG-761" type="fix">Fix Javadoc Ant warnings</action>
    <action issue="LANG-747" type="fix">NumberUtils does not handle Long Hex numbers</action>
    <action issue="LANG-743" type="fix">Javadoc bug in static inner class DateIterator</action>
    <action issue="LANG-675" type="add">Add Triple class (ternary version of Pair)</action>
    <action issue="LANG-462" type="add">FastDateFormat supports parse methods</action>
  </release>

  <release version="3.1" date="2011-11-14" description="November release">
    <action type="add" issue="LANG-760">Add API StringUtils.toString(byte[] intput, String charsetName)</action>
    <action type="update" issue="LANG-758">Add an example with whitespace in StringUtils.defaultIfEmpty</action>
    <action type="add" issue="LANG-756">Add APIs ClassUtils.isPrimitiveWrapper(Class&lt;?&gt;) and isPrimitiveOrWrapper(Class&lt;?&gt;)</action>
    <action type="update" issue="LANG-752">Fix createLong() so it behaves like createInteger()</action>
    <action type="update" issue="LANG-751">Include the actual type in the Validate.isInstance and isAssignableFrom exception messages</action>
    <action type="fix" issue="LANG-749">Incorrect Bundle-SymbolicName in Manifest</action>
    <action type="update" issue="LANG-748">Deprecating chomp(String, String)</action>
    <action type="fix" issue="LANG-746">NumberUtils does not handle upper-case hex: 0X and -0X</action>
    <action type="fix" issue="LANG-744">StringUtils throws java.security.AccessControlException on Google App Engine</action>
    <action type="fix" issue="LANG-741">Ant build has wrong component.name</action>
    <action type="update" issue="LANG-736">CharUtils static final array CHAR_STRING is not needed to compute CHAR_STRING_ARRAY</action>
    <action type="fix" issue="LANG-698">Document that the Mutable numbers don't work as expected with String.format</action>
    <action type="add" issue="LANG-695">SystemUtils.IS_OS_UNIX doesn't recognize FreeBSD as a Unix system</action>
  </release>

  <release version="3.0.1" date="2011-08-09" description="August release">
    <action type="fix" issue="LANG-626">SerializationUtils.clone: Fallback to context classloader if class not found in current classloader.</action>
    <action type="fix" issue="LANG-727">ToStringBuilderTest.testReflectionHierarchyArrayList fails with IBM JDK 6.</action>
    <action type="fix" issue="LANG-720">StringEscapeUtils.escapeXml(input) wrong when input contains characters in Supplementary Planes.</action>
    <action type="fix" issue="LANG-708">StringEscapeUtils.escapeEcmaScript from lang3 cuts off long unicode string.</action>
    <action type="update" issue="LANG-686">Improve exception message when StringUtils.replaceEachRepeatedly detects recursion.</action>
    <action type="update" issue="LANG-717">Specify source encoding for Ant build.</action>
    <action type="add" issue="LANG-721">Complement ArrayUtils.addAll() variants with by-index and by-value removal methods.</action>
    <action type="add" issue="LANG-726">Add Range&lt;T&gt; Range&lt;T&gt;.intersectionWith(Range&lt;T&gt;).</action>
    <action type="add" issue="LANG-723">Add mode and median Comparable... methods to ObjectUtils.</action>
    <action type="add" issue="LANG-722">Add BooleanUtils.and + or varargs methods.</action>
    <action type="add" issue="LANG-730">EnumSet -&gt; bit vector.</action>
    <action type="fix" issue="LANG-734">The CHAR_ARRAY cache in CharUtils duplicates the cache in java.lang.Character.</action>
    <action type="update" issue="LANG-735">Deprecate CharUtils.toCharacterObject(char) in favor of java.lang.Character.valueOf(char).</action>
    <action type="add" issue="LANG-737">Missing method getRawMessage for ContextedException and ContextedRuntimeException.</action>
    <action type="fix" issue="LANG-738">Use internal Java's Number caches instead creating new objects.</action>
  </release>

  <release version="3.0" date="2011-07-18" description="Backwards incompatible update of Commons Lang to Java 5">
    <action type="fix" issue="LANG-720">StringEscapeUtils.escapeXml(input) outputs wrong results when an input contains characters in Supplementary Planes.</action>
    <action type="update" issue="LANG-718">build.xml Java 1.5+ updates.</action>
    <action type="fix" issue="LANG-716">swapCase and *capitalize speedups.</action>
    <action type="fix" issue="LANG-715">CharSetUtils.squeeze() speedup.</action>
    <action type="fix" issue="LANG-714">StringUtils doc/comment spelling fixes.</action>
    <action type="update" issue="LANG-713">Increase test coverage of FieldUtils read methods and tweak Javadoc.</action>
    <action type="fix" issue="LANG-711">Add includeantruntime=false to javac targets to quell warnings in ant 1.8.1 and better (and modest performance gain).</action>
    <action type="fix" issue="LANG-710">StringIndexOutOfBoundsException when calling unescapeHtml4("&amp;#03").</action>
    <action type="fix" issue="LANG-708">StringEscapeUtils.escapeEcmaScript from lang3 cuts off long Unicode string.</action>
    <action type="fix" issue="LANG-703">StringUtils.join throws NPE when toString returns null for one of objects in collection.</action>
    <action type="add" issue="LANG-697">Add FormattableUtils class.</action>
    <action type="add">Add ClassUtils.getSimpleName() methods.</action>
    <action type="add" issue="LANG-692">Add hashCodeMulti varargs method.</action>
    <action type="remove" issue="LANG-691">Removed DateUtils.UTC_TIME_ZONE.</action>
    <action type="update" issues="LANG-687">Convert more of the StringUtils API to take CharSequence.</action>
    <action type="fix" issue="LANG-685">EqualsBuilder synchronizes on HashCodeBuilder.</action>
    <action type="fix" issue="LANG-428">StringUtils.isAlpha, isAlphanumeric and isNumeric now return false for "".</action>
    <action type="add" issue="LANG-678">Add support for ConcurrentMap.putIfAbsent().</action>
    <action type="add" issue="LANG-676">Documented potential NPE if auto-boxing occurs for some BooleanUtils methods.</action>
    <action type="fix" issue="LANG-677">DateUtils.isSameLocalTime compares using 12 hour clock and not 24 hour.</action>
    <action type="add" issue="LANG-610">Extend exception handling in ConcurrentUtils to runtime exceptions.</action>
    <action type="fix" issue="LANG-624">SystemUtils.getJavaVersionAsFloat throws StringIndexOutOfBoundsException on Android runtime/Dalvik VM.</action>
    <action type="remove" issue="LANG-673">WordUtils.abbreviate() removed.</action>
    <action type="fix" issue="LANG-672">Doc bug in DateUtils#ceiling.</action>
    <action type="fix" issue="LANG-646">StringEscapeUtils.unescapeJava doesn't handle octal escapes and Unicode with extra u.</action>
    <action type="fix" issue="LANG-662">org.apache.commons.lang3.math.Fraction does not reduce (Integer.MIN_VALUE, 2^k).</action>
    <action type="fix" issue="LANG-663">org.apache.commons.lang3.math.Fraction does not always succeed in multiplyBy and divideBy.</action>
    <action type="update" issue="LANG-668">Change ObjectUtils min() &amp; max() functions to use varargs rather than just two parameters.</action>
    <action type="add" issue="LANG-667">Add a Null-safe compare() method to ObjectUtils.</action>
    <action type="fix" issue="LANG-664">NumberUtils.isNumber(String) is not right when the String is "1.1L".</action>
    <action type="fix" issue="LANG-659">EntityArrays typo: {"\u2122", "&amp;minus;"}, // minus sign, U+2212 ISOtech.</action>
    <action type="fix" issue="LANG-658">Some Entitys like &amp;Ouml; are not matched properly against its ISO8859-1 representation.</action>
    <action type="fix" issue="LANG-656">Example StringUtils.indexOfAnyBut("zzabyycdxx", '') = 0 incorrect.</action>
    <action type="add" issue="LANG-655">Add StringUtils.defaultIfBlank().</action>
    <action type="add" issue="LANG-653">Provide a very basic ConcurrentInitializer implementation.</action>
    <action type="add" issue="LANG-609">Support lazy initialization using atomic variables.</action>
    <action type="add" issue="LANG-482">Enhance StrSubstitutor to support nested ${var-${subvr}} expansion.</action>
    <action type="add" issue="LANG-644">Provide documentation about the new concurrent package.</action>
    <action type="fix" issue="LANG-629">Charset may not be threadsafe, because the HashSet is not synch.</action>
    <action type="fix" issue="LANG-617">StringEscapeUtils.escapeXML() can't process UTF-16 supplementary characters.</action>
    <action type="add" issue="LANG-614">StringUtils.endsWithAny method.</action>
    <action type="add" issue="LANG-651">Add AnnotationUtils.</action>
    <action type="add" issue="LANG-649">BooleanUtils.toBooleanObject to support single character input.</action>
    <action type="fix" issue="LANG-645">FastDateFormat.format() outputs incorrect week of year because locale isn't respected.</action>
    <action type="fix" issue="LANG-596">StrSubstitutor should also handle the default properties of a java.util.Properties class.</action>
    <action type="fix" issue="LANG-643">Javadoc StringUtils.left() claims to throw on negative len, but doesn't.</action>
    <action type="add" issue="LANG-640">Add normalizeSpace to StringUtils.</action>
    <action type="fix" issue="LANG-638">NumberUtils createNumber throws a StringIndexOutOfBoundsException when argument containing "e" and "E" is passed in.</action>
    <!-- 3.0 beta below here -->
    <action>NOTE: The below were included in the Commons Lang 3.0-beta release.</action>
    <action type="update" issues="LANG-510">Convert StringUtils API to take CharSequence.</action>
    <action type="update">Push down WordUtils to "text" sub-package.</action>
    <action type="add" issue="LANG-610">Extend exception handling in ConcurrentUtils to runtime exceptions.</action>
    <action type="fix" issue="LANG-608">Some StringUtils methods should take an int character instead of char to use String API features.</action>
    <action type="fix" issue="LANG-606">EqualsBuilder causes StackOverflowException.</action>
    <action type="update" issue="LANG-605">DefaultExceptionContext overwrites values in recursive situations.</action>
    <action type="fix" issue="LANG-602">ContextedRuntimeException no longer an 'unchecked' exception.</action>
    <action type="add" issue="LANG-601">Add Builder Interface / Update Builders to Implement It.</action>
    <action type="fix" issue="LANG-600">Javadoc is incorrect for public static int lastIndexOf(String str, String searchStr).</action>
    <action type="update" issue="LANG-599">ClassUtils.getClass(): Allow Dots as Inner Class Separators.</action>
    <action type="add" issue="LANG-594">DateUtils equal &amp; compare functions up to most significant field.</action>
    <action type="remove" issue="LANG-590">Remove JDK 1.2/1.3 bug handling in StringUtils.indexOf(String, String, int).</action>
    <action type="add" issue="LANG-588">Create a basic Pair&lt;L, R&gt; class.</action>
    <action type="fix" issue="LANG-585">exception.DefaultExceptionContext.getFormattedExceptionMessage catches Throwable.</action>
    <action type="add" issue="LANG-582">Provide an implementation of the ThreadFactory interface.</action>
    <action type="update" issue="LANG-579">Add new Validate methods.</action>
    <action type="fix" issue="LANG-571">ArrayUtils.add(T[] array, T element) can create unexpected ClassCastException.</action>
    <action type="update" issue="LANG-570">Do the test cases really still require main() and suite() methods?.</action>
    <action type="fix" issue="LANG-568">@SuppressWarnings("unchecked") is used too generally.</action>
    <action type="fix" issue="LANG-564">Improve StrLookup API documentation.</action>
    <action type="update" issue="LANG-563">Change Java package name.</action>
    <action type="update" issue="LANG-562">Change Maven groupId.</action>
    <action type="add" issue="LANG-560">New TimedSemaphore class.</action>
    <action type="add" issue="LANG-559">Added validState validation method.</action>
    <action type="add" issue="LANG-559">Added isAssignableFrom and isInstanceOf validation methods.</action>
    <action type="add" issue="LANG-553">Add TypeUtils class to provide utility code for working with generic types.</action>
    <action type="update" issue="LANG-551">Replace Range classes with generic version.</action>
    <action type="update" issue="LANG-548">Use Iterable on API instead of Collection.</action>
    <action type="add" issue="LANG-546">Add methods to Validate to check whether the index is valid for the array/list/string.</action>
    <action type="add" issue="LANG-545">Add ability to create a Future for a constant.</action>
    <action type="update" issue="LANG-541">Replace StringBuffer with StringBuilder.</action>
    <action type="update" issue="LANG-540">Make NumericEntityEscaper immutable.</action>
    <action type="update" issue="LANG-539">Compile commons.lang for CDC 1.1/Foundation 1.1.</action>
    <action type="add" issue="LANG-537">Add ArrayUtils.toArray to create generic arrays.</action>
    <action type="add" issue="LANG-533">Validate: support for validating blank strings.</action>
    <action type="add" issue="LANG-529">Add a concurrent package.</action>
    <action type="update" issue="LANG-528">Mutable classes should implement an appropriately typed Mutable interface.</action>
    <action type="update" issue="LANG-513">Better EnumUtils.</action>
    <action type="update" issue="LANG-507">StringEscapeUtils.unescapeJava should support \u+ notation.</action>
    <action type="update" issue="LANG-505">Rewrite StringEscapeUtils.</action>
    <action type="update" issue="LANG-504">bring ArrayUtils.isEmpty to the generics world.</action>
    <action type="add" issue="LANG-501">Add support for background initialization.</action>
    <action type="add" issue="LANG-499">Add support for the handling of ExecutionExceptions.</action>
    <action type="add" issue="LANG-498">Add StringEscapeUtils.escapeText() methods.</action>
    <action type="add" issue="LANG-497">Addition of ContextedException and ContextedRuntimeException.</action>
    <action type="add" issue="LANG-496">A generic implementation of the Lazy initialization pattern.</action>
    <action type="remove" issue="LANG-493">Remove code that does not hold enough value to remain.</action>
    <action type="remove" issue="LANG-492">Remove code handled now by the JDK.</action>
    <action type="add" issue="LANG-482">StrSubstitutor now supports substitution in variable names.</action>
    <action type="fix" issue="LANG-481">Possible race-conditions in hashCode of the range classes.</action>
    <action type="fix" issue="LANG-480">StringEscapeUtils.escapeHtml incorrectly converts Unicode characters above U+00FFFF into 2 characters.</action>
    <action type="update" issue="LANG-479">Document where in SVN trunk is.</action>
    <action type="fix" issue="LANG-478">StopWatch does not resist to system time changes.</action>
    <action type="fix" issue="LANG-474">Fixes for thread safety.</action>
    <action type="update" issue="LANG-458">Refactor Validate.java to eliminate code redundancy.</action>
    <action type="fix" issue="LANG-448">Lower Ascii Characters don't get encoded by Entities.java.</action>
    <action type="add" issue="LANG-444">StringUtils.emptyToNull.</action>
    <action type="fix" issue="LANG-439">StringEscapeUtils.escapeHTML() does not escape chars (0x00-0x20).</action>
    <action type="remove" issue="LANG-438">Remove @deprecateds.</action>
    <action type="add" issue="LANG-435">Add ClassUtils.isAssignable() variants with autoboxing.</action>
    <action type="update" issue="LANG-424">Improve Javadoc for StringUtils class.</action>
    <action type="fix" issue="LANG-418">Javadoc incorrect for StringUtils.endsWithIgnoreCase.</action>
    <action type="update" issue="LANG-396">Investigate for vararg usages.</action>
    <action type="fix" issue="LANG-468">JDK 1.5 build/runtime failure on LANG-393 (EqualsBuilder).</action>
    <action type="add" issue="LANG-386">LeftOf/RightOfNumber in Range convenience methods necessary.</action>
    <action type="fix" issue="LANG-369">ExceptionUtils not thread-safe.</action>
    <action type="add" issue="LANG-358">ObjectUtils.coalesce.</action>
    <action type="update" issue="LANG-355">StrBuilder should implement CharSequence and Appendable.</action>
    <action type="fix" issue="LANG-339">StringEscapeUtils.escapeHtml() escapes multibyte characters like Chinese, Japanese, etc.</action>
    <action type="update" issue="LANG-336">Finally start using generics.</action>
    <action type="fix" issue="LANG-302">StrBuilder does not implement clone().</action>
    <action type="update" issue="LANG-290">EnumUtils for JDK 5.0.</action>
    <action type="add" issue="LANG-285">Wish : method unaccent.</action>
    <action type="add" issue="LANG-276">MutableBigDecimal and MutableBigInteger.</action>
    <action type="fix" issue="LANG-66">StringEscaper.escapeXml() escapes characters &gt; 0x7f.</action>
    <action type="fix" issue="LANG-11">Depend on JDK 1.5+.</action>
  </release>

  <release version="2.6" date="2011-01-16" description="Bug Fixes/Enhancements for the 2.6 release (requires minimum of Java 1.3)">
    <action type="update" issue="LANG-633">BooleanUtils: use same optimization in toBooleanObject(String) as in toBoolean(String).</action>
    <action type="update" issue="LANG-599">ClassUtils: allow Dots as Inner Class Separators in getClass().</action>
    <action type="add" issue="LANG-594">DateUtils: equal and compare functions up to most significant field.</action>
    <action type="add" issue="LANG-632">DateUtils: provide a Date to Calendar convenience method.</action>
    <action type="add" issue="LANG-576">ObjectUtils: add clone methods to ObjectUtils.</action>
    <action type="add" issue="LANG-667">ObjectUtils: add a Null-safe compare() method.</action>
    <action type="add" issue="LANG-670">ObjectUtils: add notEqual() method.</action>
    <action type="add" issue="LANG-302">StrBuilder: implement clone() method.</action>
    <action type="add" issue="LANG-640">StringUtils: add a normalizeSpace() method.</action>
    <action type="add" issue="LANG-614">StringUtils: add endsWithAny() method.</action>
    <action type="add" issue="LANG-655">StringUtils: add defaultIfBlank() method.</action>
    <action type="add" issue="LANG-596">StrSubstitutor: add a replace(String, Properties) variant.</action>
    <action type="add" issue="LANG-482">StrSubstitutor: support substitution in variable names.</action>
    <action type="update" issue="LANG-669">Use StrBuilder instead of StringBuffer to improve performance where sync. is not an issue.</action>
    <action type="fix" issue="LANG-629">CharSet: make the underlying set synchronized.</action>
    <action type="fix" issue="LANG-635">CompareToBuilder: fix passing along compareTransients to the reflectionCompare method.</action>
    <action type="fix" issue="LANG-636">ExtendedMessageFormat doesn't override equals(Object).</action>
    <action type="fix" issue="LANG-645">FastDateFormat: fix to properly include the locale when formatting a Date.</action>
    <action type="fix" issue="LANG-638">NumberUtils: createNumber() throws a StringIndexOutOfBoundsException when argument containing "e" and "E" is passed in.</action>
    <action type="fix" issue="LANG-607">StringUtils methods do not handle Unicode 2.0+ supplementary characters correctly.</action>
    <action type="fix" issue="LANG-624">SystemUtils: getJavaVersionAsFloat throws StringIndexOutOfBoundsException on Android runtime/Dalvik VM.</action>
    <action type="fix" issue="BEANUTILS-381">MemberUtils: getMatchingAccessibleMethod does not correctly handle inheritance and method overloading.</action>
    <action type="update" issue="LANG-600">Javadoc is incorrect for lastIndexOf() method.</action>
    <action type="update" issue="LANG-628">Javadoc for HashCodeBuilder.append(boolean) does not match implementation.</action>
    <action type="update" issue="LANG-643">Javadoc StringUtils.left() claims to throw an exception on negative lenth, but doesn't.</action>
    <action type="update" issue="LANG-370">Javadoc - document thread safety.</action>
    <action type="update" issue="LANG-623">Test for StringUtils replaceChars() icelandic characters.</action>
  </release>

  <release version="2.5" date="2010-02-25" description="">
    <action type="add" issue="LANG-583">ArrayUtils - add isNotEmpty() methods.</action>
    <action type="add" issue="LANG-534">ArrayUtils - add nullToEmpty() methods.</action>
    <action type="add" issue="LANG-454">CharRange - provide an iterator that lets you walk the chars in the range.</action>
    <action type="add" issue="LANG-514">CharRange - add more readable static builder methods.</action>
    <action type="add">ClassUtils - new isAssignable() methods with autoboxing.</action>
    <action type="add" issue="LANG-535">ClassUtils - add support to getShortClassName and getPackageName for arrays.</action>
    <action type="add" issue="LANG-434">DateUtils - add ceiling() method.</action>
    <action type="add" issue="LANG-486">DateUtils - add parseDateStrictly() method.</action>
    <action type="add" issue="LANG-466">EqualsBuilder - add reset() method.</action>
    <action type="add" issue="LANG-461">NumberUtils - add toByte() and toShort() methods.</action>
    <action type="add" issue="LANG-522">Mutable numbers - add string constructors.</action>
    <action type="add">MutableBoolean - add toBoolean(), isTrue() and isFalse() methods.</action>
    <action type="add" issue="LANG-422">StrBuilder - add appendSeparator() methods with an alternative default separator if the StrBuilder is currently empty.</action>
    <action type="add" issue="LANG-555">SystemUtils - add IS_OS_WINDOWS_7 constant.</action>
    <action type="add" issue="LANG-554">SystemUtils - add IS_JAVA_1_7 constant for JDK 1.7.</action>
    <action type="add" issue="LANG-405">StringUtils - add abbreviateMiddle() method.</action>
    <action type="add" issue="LANG-569">StringUtils - add indexOfIgnoreCase() and lastIndexOfIgnoreCase() methods.</action>
    <action type="add" issue="LANG-471">StringUtils - add isAllUpperCase() and isAllLowerCase() methods.</action>
    <action type="add" issue="LANG-469">StringUtils - add lastOrdinalIndexOf() method to complement the existing ordinalIndexOf() method.</action>
    <action type="add" issue="LANG-348">StringUtils - add repeat() method.</action>
    <action type="add" issue="LANG-445">StringUtils - add startsWithAny() method.</action>
    <action type="add" issue="LANG-430">StringUtils - add upperCase(String, Locale) and lowerCase(String, Locale) methods.</action>
    <action type="add" issue="LANG-416">New Reflection package containing ConstructorUtils, FieldUtils, MemberUtils and MethodUtils.</action>
    <action type="fix" issue="LANG-567">ArrayUtils - addAll() does not handle mixed types very well.</action>
    <action type="fix" issue="LANG-494">CharSet - Synchronizing the COMMON Map so that getInstance doesn't miss a put from a subclass in another thread.</action>
    <action type="fix" issue="LANG-500">ClassUtils - improving performance of getAllInterfaces.</action>
    <action type="fix" issue="LANG-587">ClassUtils - toClass() throws NullPointerException on null array element.</action>
    <action type="fix" issue="LANG-530">DateUtils - Fix parseDate() cannot parse ISO8601 dates produced by FastDateFormat.</action>
    <action type="fix" issue="LANG-440">DateUtils - round() doesn't work correct for Calendar.AM_PM.</action>
    <action type="fix" issue="LANG-443">DateUtils - improve tests.</action>
    <action type="fix" issue="LANG-204">Entities - multithreaded initialization.</action>
    <action type="fix" issue="LANG-506">Entities - missing final modifiers; thread-safety issues.</action>
    <action type="fix" issue="LANG-76">EnumUtils - getEnum() doesn't work well in 1.5+.</action>
    <action type="fix" issue="LANG-584">ExceptionUtils - use immutable lock target.</action>
    <action type="fix" issue="LANG-477">ExtendedMessageFormat - OutOfMemory with a pattern containing single quotes.</action>
    <action type="fix" issue="LANG-538">FastDateFormat - call getTime() on a calendar to ensure timezone is in the right state.</action>
    <action type="fix" issue="LANG-547">FastDateFormat - Remove unused field.</action>
    <action type="fix" issue="LANG-511">LocaleUtils - Initialization of available locales in LocaleUtils can be deferred.</action>
    <action type="fix" issue="LANG-457">NumberUtils - createNumber() thows a StringIndexOutOfBoundsException when only an "l" is passed in.</action>
    <action type="fix" issue="LANG-521">NumberUtils - isNumber(String) and createNumber(String) both modified to support '2.'.</action>
    <action type="fix" issue="LANG-432">StringUtils - improve handling of case-insensitive Strings.</action>
    <action type="fix" issue="LANG-552">StringUtils - replaceEach() no longer NPEs when null appears in the last String[].</action>
    <action type="fix" issue="LANG-460">StringUtils - correct Javadoc for startsWith() and startsWithIgnoreCase().</action>
    <action type="fix" issue="LANG-421">StringEscapeUtils - escapeJava() escapes '/' characters.</action>
    <action type="fix" issue="LANG-450">StringEscapeUtils - change escapeJavaStyleString() to throw UnhandledException instead swallowing IOException and returning null.</action>
    <action type="fix" issue="LANG-419">WordUtils - fix StringIndexOutOfBoundsException when lower is greater than the String length.</action>
    <action type="fix" issue="LANG-523">StrBuilder - Performance improvement by doubling the size of the String in ensureCapacity.</action>
    <action type="fix" issue="LANG-575">Compare, Equals and HashCode builders - use ArrayUtils to avoid creating a temporary List.</action>
    <action type="fix" issue="LANG-467">EqualsBuilder - removing the special handling of BigDecimal (LANG-393) to use compareTo instead of equals because it creates an inequality with HashCodeBuilder.</action>
    <action type="fix" issue="LANG-574">HashCodeBuilder - Performance improvement: check for isArray to short-circuit the 9 instanceof checks.</action>
    <action type="fix" issue="LANG-520">HashCodeBuilder - Changing the hashCode() method to return toHashCode().</action>
    <action type="fix" issue="LANG-459">HashCodeBuilder - reflectionHashCode() can generate incorrect hashcodes.</action>
    <action type="fix" issue="LANG-586">HashCodeBuilder and ToStringStyle - use of ThreadLocal causes memory leaks in container environments.</action>
    <action type="fix" issue="LANG-487">ToStringBuilder - make default style thread-safe.</action>
    <action type="fix" issue="LANG-472">RandomUtils - nextLong() always produces even numbers.</action>
    <action type="fix" issue="LANG-592">RandomUtils - RandomUtils tests are failing frequently.</action>
  </release>

  <release version="2.4" date="2008-03-18" description="">
    <action type="add" issue="LANG-322">ClassUtils.getShortClassName(String) inefficient.</action>
    <action type="add" issue="LANG-269">Shouldn't Commons Lang's StringUtils have a "common" string method?.</action>
    <action type="fix" issue="LANG-368">FastDateFormat getDateInstance() and getDateTimeInstance() assume Locale.getDefault() won't change.</action>
    <action type="add" issue="LANG-402">OSGi-ify Lang.</action>
    <action type="fix" issue="LANG-412">StrBuilder appendFixedWidth does not handle nulls.</action>
    <action type="fix" issue="LANG-380">infinite loop in Fraction.reduce when numerator == 0.</action>
    <action type="fix" issue="LANG-367">FastDateFormat thread safety.</action>
    <action type="add" issue="LANG-298">ClassUtils.getShortClassName and ClassUtils.getPackageName and class of array.</action>
    <action type="fix" issue="LANG-328">LocaleUtils.toLocale() rejects strings with only language+variant.</action>
    <action type="fix" issue="LANG-334">Enum is not thread-safe.</action>
    <action type="fix" issue="LANG-365">BooleanUtils.toBoolean() - invalid drop-thru in case statement causes StringIndexOutOfBoundsException.</action>
    <action type="add" issue="LANG-333">ArrayUtils.toClass.</action>
    <action type="fix" issue="LANG-360">Why does appendIdentityToString return null?.</action>
    <action type="fix" issue="LANG-381">NumberUtils.min(floatArray) returns wrong value if floatArray[0] happens to be Float.NaN.</action>
    <action type="fix" issue="LANG-346">Dates.round() behaves incorrectly for minutes and seconds.</action>
    <action type="add" issue="LANG-407">StringUtils.length(String) returns null-safe length.</action>
    <action type="add" issue="LANG-180">adding a StringUtils.replace method that takes an array or List of replacement strings.</action>
    <action type="add" issue="LANG-383">Adding functionality to DateUtils to allow direct setting of various fields.</action>
    <action type="add" issue="LANG-374">Add escaping for CSV columns to StringEscapeUtils.</action>
    <action type="add" issue="LANG-326">StringUtils: startsWith / endsWith / startsWithIgnoreCase / endsWithIgnoreCase / removeStartIgnoreCase / removeEndIgnoreCase methods.</action>
    <action type="add" issue="LANG-351">Extension to ClassUtils: Obtain the primitive class from a wrapper.</action>
    <action type="fix" issue="LANG-399">Javadoc bugs - cannot find object.</action>
    <action type="add" issue="LANG-345">Optimize HashCodeBuilder.append(Object).</action>
    <action type="fix" issue="LANG-385">http://commons.apache.org/lang/developerguide.html "Building" section is incorrect and incomplete.</action>
    <action type="fix" issue="LANG-410">Ambiguous / confusing names in StringUtils replace* methods.</action>
    <action type="add" issue="LANG-257">Add new splitByWholeSeparatorPreserveAllTokens() methods to StringUtils.</action>
    <action type="add" issue="LANG-356">Add getStartTime to StopWatch.</action>
    <action type="add" issue="LANG-377">Perhaps add containsAny() methods?.</action>
    <action type="fix" issue="LANG-353">Javadoc Example for EqualsBuilder is questionable.</action>
    <action type="fix" issue="LANG-393">EqualsBuilder don't compare BigDecimals correctly.</action>
    <action type="add" issue="LANG-192">Split camel case strings.</action>
    <action type="add" issue="LANG-404">Add Calendar flavour format methods to DateFormatUtils.</action>
    <action type="add" issue="LANG-379">Calculating A date fragment in any time-unit.</action>
    <action type="add" issue="LANG-413">Memory usage improvement for StringUtils#getLevenshteinDistance().</action>
    <action type="add" issue="LANG-362">Add ExtendedMessageFormat to org.apache.commons.lang.text.</action>
    <action type="fix" issue="LANG-363">StringEscapeUtils.escapeJavaScript() method did not escape '/' into '\/', it will make IE render page uncorrectly.</action>
    <action type="add" issue="LANG-321">Add toArray() method to IntRange and LongRange classes.</action>
    <action type="add" issue="LANG-375">add SystemUtils.IS_OS_WINDOWS_VISTA field.</action>
    <action type="add" issue="LANG-329">Pointless synchronized in ThreadLocal.initialValue should be removed.</action>
    <action type="add" issue="LANG-371">ToStringStyle Javadoc should show examples of styles.</action>
    <action type="fix" issue="LANG-364">Documentation bug for ignoreEmptyTokens accessors in StrTokenizer.</action>
    <action type="fix" issue="LANG-361">BooleanUtils toBooleanObject Javadoc does not match implementation.</action>
    <action type="add" issue="LANG-338">truncateNicely method which avoids truncating in the middle of a word.</action>
  </release>

  <release version="2.3" date="2007-02-13" description="">
    <action type="fix" issue="LANG-262">Use of enum prevents a classloader from being garbage collected resuling in out of memory exceptions.</action>
    <action type="add" issue="LANG-289">NumberUtils.max(byte[]) and NumberUtils.min(byte[]) are missing.</action>
    <action type="add" issue="LANG-291">Null-safe comparison methods for finding most recent / least recent dates.</action>
    <action type="fix" issue="LANG-315">StopWatch: suspend() acts as split(), if followed by stop().</action>
    <action type="fix" issue="LANG-294">StrBuilder.replaceAll and StrBuilder.deleteAll can throw ArrayIndexOutOfBoundsException.</action>
    <action type="fix" issue="LANG-299">Bug in method appendFixedWidthPadRight of class StrBuilder causes an ArrayIndexOutOfBoundsException.</action>
    <action type="fix" issue="LANG-69"> ToStringBuilder throws StackOverflowError when an Object cycle exists.</action>
    <action type="add" issue="LANG-282">Create more tests to test out the +=31 replacement code in DurationFormatUtils.</action>
    <action type="fix" issue="LANG-295">StrBuilder contains usages of thisBuf.length when they should use size.</action>
    <action type="add" issue="LANG-258">Enum Javadoc: 1) outline 5.0 native Enum migration 2) warn not to use the switch() , 3) point out approaches for persistence and gui.</action>
    <action type="fix" issue="LANG-313">Wrong behavior of Entities.unescape.</action>
    <action type="fix" issue="LANG-300">NumberUtils.createNumber throws NumberFormatException for one digit long.</action>
    <action type="fix" issue="LANG-304">NullPointerException in isAvailableLocale(Locale).</action>
    <action type="fix" issue="LANG-303">FastDateFormat.mRules is not transient or serializable.</action>
    <action type="add" issue="LANG-268">StringUtils.join should allow you to pass a range for it (so it only joins a part of the array).</action>
    <action type="fix" issue="LANG-102">Refactor Entities methods.</action>
    <action type="fix" issue="LANG-314">Tests fail to pass when building with Maven 2.</action>
    <action type="fix" issue="LANG-281">DurationFormatUtils returns wrong result.</action>
    <action type="fix" issue="LANG-292">unescapeXml("&amp;12345678;") should be "&amp;12345678;".</action>
    <action type="add" issue="LANG-287">Optimize StringEscapeUtils.unescapeXml(String).</action>
    <action type="add" issue="LANG-310">BooleanUtils isNotTrue/isNotFalse.</action>
    <action type="add" issue="LANG-306">Extra StrBuilder methods.</action>
    <action type="add" issue="LANG-275">Add a pair of StringUtils.substringsBetween;String[] methods.</action>
    <action type="fix" issue="LANG-279">HashCodeBuilder throws java.lang.StackOverflowError when an object contains a cycle.</action>
    <action type="add" issue="LANG-266">Wish for StringUtils.join(Collection, *).</action>
  </release>

  <release version="2.2" date="2006-10-04" description="">
    <action type="fix" issue="LANG-45">StrBuilderTest#testReplaceStringString fails.</action>
    <action type="fix" issue="LANG-42">EqualsBuilder.append(Object[], Object[]) crashes with a NullPointerException if an element of the first array is null.</action>
    <action type="fix" issue="LANG-286">Serialization - not backwards compatible.</action>
    <action type="fix" issue="LANG-50"> Replace Clover with Cobertura.</action>
    <action type="fix" issue="LANG-259">ValuedEnum.compareTo(Object other) not typesafe - it easily could be...</action>
    <action type="fix" issue="LANG-271">LocaleUtils test fails under Mustang.</action>
    <action type="fix" issue="LANG-2">Javadoc example for StringUtils.splitByWholeSeparator incorrect.</action>
    <action type="fix" issue="LANG-3">PADDING array in StringUtils overflows on '\uffff'.</action>
    <action type="fix" issue="LANG-10">ClassUtils.primitiveToWrapper and Void.</action>
    <action type="fix" issue="LANG-37">unit test for org.apache.commons.lang.text.StrBuilder.</action>
    <action type="fix" issue="LANG-59">DateUtils.truncate method is buggy when dealing with DST switching hours.</action>
    <action type="fix" issue="LANG-100">RandomStringUtils.random() family of methods create invalid Unicode sequences.</action>
    <action type="fix" issue="LANG-106">StringUtils#getLevenshteinDistance() performance is sub-optimal.</action>
    <action type="fix" issue="LANG-112">Wrong length check in StrTokenizer.StringMatcher.</action>
    <action type="fix" issue="LANG-105">ExceptionUtils goes into infinite loop in getThrowables is throwable.getCause() == throwable.</action>
    <action type="fix" issue="LANG-117">FastDateFormat: wrong format for date "01.01.1000".</action>
    <action type="fix" issue="LANG-123">Unclear Javadoc for DateUtils.iterator().</action>
    <action type="fix" issue="LANG-130">Memory "leak" in StringUtils.</action>
    <action type="add" issue="LANG-260">StringEscapeUtils should expose escape*() methods taking Writer argument.</action>
    <action type="fix" issue="LANG-141">Fraction.toProperString() returns -1/1 for -1.</action>
    <action type="fix" issue="LANG-152">DurationFormatUtils.formatDurationWords "11 &lt;unit&gt;s" gets converted to "11 &lt;unit&gt;".</action>
    <action type="fix" issue="LANG-148">Performance modifications on StringUtils.replace.</action>
    <action type="fix" issue="LANG-150">StringEscapeUtils.unescapeHtml skips first entity after standalone ampersand.</action>
    <action type="fix" issue="LANG-140">DurationFormatUtils.formatPeriod() returns the wrong result.</action>
    <action type="add" issue="LANG-186">Request for MutableBoolean implementation.</action>
    <action type="add" issue="LANG-198">New method for EqualsBuilder.</action>
    <action type="add" issue="LANG-212">New ExceptionUtils method setCause().</action>
    <action type="add" issue="LANG-217">Add Mutable&lt;Type&gt; to&lt;Type&gt;() methods.</action>
    <action type="add" issue="LANG-216">Provides a Class.getPublicMethod which returns public invocable Method.</action>
    <action type="add" issue="LANG-226">Using ReflectionToStringBuilder and excluding secure fields.</action>
    <action type="add" issue="LANG-194">add generic add method to DateUtils.</action>
    <action type="add" issue="LANG-220">Tokenizer Enhancements: reset input string, static CSV/TSV factories.</action>
    <action type="add" issue="LANG-242">Trivial cleanup of Javadoc in various files.</action>
    <action type="add" issue="LANG-246">CompositeFormat.</action>
    <action type="add" issue="LANG-250">Performance boost for RandomStringUtils.</action>
    <action type="add" issue="LANG-254">Enhanced Class.forName version.</action>
    <action type="add" issue="LANG-263">Add StringUtils.containsIgnoreCase(...).</action>
    <action type="add" issue="LANG-267">Support char array converters on ArrayUtils.</action>
    <action type="fix" issue="LANG-25">DurationFormatUtils.formatDurationISO() Javadoc is missing T in duration string between date and time part.</action>
    <action type="fix" issue="LANG-272">Minor build and checkstyle changes.</action>
    <action type="fix" issue="LANG-277">Javadoc errors on StringUtils.splitPreserveAllTokens(String, char).</action>
    <action type="fix" issue="LANG-122">EscapeUtil.escapeHtml() should clarify that it does not escape ' chars to &amp;apos;.</action>
    <action type="add" issue="LANG-161">Add methods and tests to StrBuilder.</action>
    <action type="add" issue="LANG-162">replace() length calculation improvement.</action>
    <action type="add" issue="LANG-166">New interpolation features.</action>
    <action type="add" issue="LANG-169">Implementation of escape/unescapeHtml methods with Writer.</action>
    <action type="add" issue="LANG-176">CompareToBuilder excludeFields for reflection method.</action>
    <action type="add" issue="LANG-159">Add WordUtils.getInitials(String).</action>
    <action type="fix" issue="LANG-261">Error in an example in the Javadoc of the StringUtils.splitPreserveAllTokens() method.</action>
    <action type="fix" issue="LANG-264">ToStringBuilder/HashCodeBuilder Javadoc code examples.</action>
    <action type="fix" issue="LANG-265">Cannot build tests from latest SVN.</action>
    <action type="add" issue="LANG-270">minor Javadoc improvements for StringUtils.stripXxx() methods.</action>
    <action type="fix" issue="LANG-278">Javadoc for StringUtils.removeEnd is incorrect.</action>
    <action type="fix" issue="LANG-127">Minor tweak to fix of bug # 26616.</action>
  </release>

  <release version="2.1" date="2005-06-13" description="">
    <action type="fix" issue="LANG-103">make optional parameters in FastDateFormat really optional.</action>
    <action type="fix" issue="LANG-149">Nestable.indexOfThrowable(Class) uses Class.equals() to match.</action>
    <action type="fix" issue="LANG-30">buffer under/overrun on Strings.strip, stripStart &amp; stripEnd.</action>
    <action type="fix" issue="LANG-19">ToStringStyle.setArrayEnd(String) doesn't replace null with empty string.</action>
    <action type="fix" issue="LANG-80">New class proposal: CharacterEncoding.</action>
    <action type="fix" issue="LANG-43">SystemUtils fails init on HP-UX.</action>
    <action type="fix" issue="LANG-134">Javadoc - 'four basic XML entities' should be 5 (apos is missing).</action>
    <action type="fix" issue="LANG-156">o.a.c.lang.enum.ValuedEnum: 'enum'is a keyword in JDK1.5.0.</action>
    <action type="fix" issue="LANG-131">StringEscapeUtils.unescapeHtml() doesn't handle an empty entity.</action>
    <action type="fix" issue="LANG-6">EqualsBuilder.append(Object[], Object[]) incorrectly checks that rhs[i] is instance of lhs[i]'s class.</action>
    <action type="fix" issue="LANG-33">Method enums.Enum.equals(Object o) doesn't work correctly.</action>
    <action type="fix" issue="LANG-31">ExceptionUtils.addCauseMethodName(String) does not check for duplicates.</action>
    <action type="fix" issue="LANG-136">Make StopWatch validate state transitions.</action>
    <action type="fix" issue="LANG-124">enum package is not compatible with 1.5 jdk.</action>
    <action type="fix" issue="LANG-128">WordUtils capitalizeFully() throws a null pointer exception.</action>
    <action type="fix" issue="LANG-138">ValuedEnum.</action>
    <action type="fix" issue="LANG-133">parseDate class from HttpClient's DateParser class.</action>
    <action type="fix" issue="LANG-62">ArrayUtils.isEquals() throws ClassCastException when array1 and array2 are different dimension.</action>
    <action type="fix" issue="LANG-57">ClassCastException in Enum.equals(Object).</action>
    <action type="fix" issue="LANG-107">FastDateFormat year bug.</action>
    <action type="fix" issue="LANG-77">unbalanced ReflectionToStringBuilder.</action>
    <action type="fix" issue="LANG-86">FastDateFormat.getDateInstance(int, Locale) always uses the pattern from the first invocation.</action>
    <action type="fix" issue="LANG-79">ReflectionToStringBuilder.toString(null) throws exception by design.</action>
    <action type="fix" issue="LANG-126">Make ClassUtils methods null-safe and not throw an IAE.</action>
    <action type="fix" issue="LANG-5">StringUtils.split ignores empty items.</action>
    <action type="fix" issue="LANG-144">EqualsBuilder.append(Object[], Object[]) throws NPE.</action>
    <action type="fix" issue="LANG-74">ArrayUtils.addAll doesn't always return new array.</action>
    <action type="fix" issue="LANG-81">Enum.equals does not handle different class loaders.</action>
    <action type="fix" issue="LANG-27">Add SystemUtils.AWT_TOOLKIT and others.</action>
    <action type="fix" issue="LANG-14">Throwable cause for NotImplementedException.</action>
    <action type="fix" issue="LANG-28">ClassUtils.primitivesToWrappers method.</action>
    <action type="fix" issue="LANG-120">public static boolean DateUtils.equals(Date dt1, Date dt2) ?.</action>
    <action type="fix" issue="LANG-7">Documentation error in StringUtils.replace.</action>
    <action type="fix" issue="LANG-125">DateUtils constants should be long.</action>
    <action type="fix" issue="LANG-13">DateUtils.truncate() is off by one hour when using a date in DST switch 'zone'.</action>
    <action type="fix" issue="LANG-118">StringEscapeUtils.unescapeHtml() doesn't handle hex entities.</action>
    <action type="fix" issue="LANG-99">new StringUtils.replaceChars behaves differently from old CharSetUtils.translate.</action>
    <action type="fix" issue="LANG-41">last substring returned by StringUtils.split( String, String, int ) is too long.</action>
    <action type="fix" issue="LANG-119">Can't subclass EqualsBuilder because isEquals is private.</action>
    <action type="fix" issue="LANG-158">new StringUtils.split methods that split on the whole separator string.</action>
    <action type="add" issue="LANG-172">New method for converting a primitive Class to its corresponding wrapper Class.</action>
    <action type="add" issue="LANG-222">Add convenience format(long) methods to FastDateFormat.</action>
    <action type="fix" issue="LANG-116">Enum's outer class may not be loaded for EnumUtils.</action>
    <action type="add" issue="LANG-219">WordUtils.capitalizeFully(String str) should take a delimiter.</action>
    <action type="add" issue="LANG-183">Make Javadoc crosslinking configurable.</action>
    <action type="fix" issue="LANG-82">Minor Javadoc fixes for StringUtils.contains(String, String).</action>
    <action type="fix" issue="LANG-32">Error in Javadoc for StringUtils.chomp(String, String).</action>
    <action type="fix" issue="LANG-95">StringUtils.defaultString: Documentation error.</action>
    <action type="add" issue="LANG-233">Add hashCode-support to class ObjectUtils.</action>
    <action type="add" issue="LANG-202">add another "known method" to ExceptionUtils.</action>
    <action type="add" issue="LANG-235">Enhancement of ExceptionUtils.CAUSE_METHOD_NAMES.</action>
    <action type="fix" issue="LANG-24">DateUtils.truncate oddity at the far end of the Date spectrum.</action>
    <action type="add" issue="LANG-232">add getLength() method to ArrayUtils.</action>
    <action type="add" issue="LANG-171">Validate.java: fixes comment skew, removes unused loop counter.</action>
    <action type="add" issue="LANG-179">StringUtils.isAsciiPrintable().</action>
    <action type="add" issue="LANG-167">ExceptionUtils: new getCause() methodname (for tomcat-exception).</action>
    <action type="fix" issue="LANG-85">fixes 75 typos.</action>
    <action type="add" issue="LANG-230">mutable numbers.</action>
    <action type="add" issue="LANG-191">Javadoc fixes for ClassUtils.</action>
    <action type="add" issue="LANG-184">Add StringUtils.nIndexOf?.</action>
    <action type="fix" issue="LANG-135">Javadoc fixes for CharSetUtils.</action>
    <action type="fix" issue="LANG-154">Remove redundant check for null separator in StringUtils#join.</action>
    <action type="add" issue="LANG-247">Class and Package Comparators for ClassUtils.</action>
    <action type="add" issue="LANG-256">add remove methods to ArrayUtils.</action>
    <action type="add" issue="LANG-185">WordUtils capitalize improvement.</action>
    <action type="add" issue="LANG-173">add isEmpty method to ArrayUtils.</action>
    <action type="add" issue="LANG-168">lang.math.Fraction class deficiencies.</action>
    <action type="add" issue="LANG-207">Add methods to ArrayUtils: add at end and insert-like ops.</action>
    <action type="add" issue="LANG-239">Add SystemUtils methods for directory properties.</action>
    <action type="add" issue="LANG-189">Add method that validates Collection elements are a certain type.</action>
    <action type="add" issue="LANG-224">elapsed time formatting utility method.</action>
  </release>

  <release version="2.0" date="2003-09-02" description="">
    <action type="fix" issue="LANG-20">Infinite loop in ToStringBuilder.reflectionToString for inner classes.</action>
    <action type="fix" issue="LANG-75">NumberUtils.createBigDecimal("") NPE in Sun 1.3.1_08.</action>
    <action type="fix" issue="LANG-38">Rationalize StringUtils slice functions.</action>
    <action type="fix" issue="LANG-53">SystemUtils.IS_OS_OS2 Javadoc is wrong.</action>
    <action type="fix" issue="LANG-142">A small, but important Javadoc fix for Fraction proper whole and numerator.</action>
    <action type="fix" issue="LANG-70">Adding tolerance to double[] search methods in ArrayUtils.</action>
    <action type="fix" issue="LANG-9">lang.builder classes Javadoc edits (mostly typo fixes).</action>
    <action type="fix" issue="LANG-63">StringUtils Javadoc and test enhancements.</action>
    <action type="fix" issue="LANG-132">SystemUtils.IS_OS_*, IS_JAVA_* are always false.</action>
    <action type="fix" issue="LANG-143">Improve util.Validate tests.</action>
    <action type="fix" issue="LANG-155">maven-beta10 checkstyle problem.</action>
    <action type="fix" issue="LANG-147">StringUtils.chopNewLine - StringIndexOutOfBoundsException.</action>
    <action type="fix" issue="LANG-73">ToStringBuilder doesn't work well in subclasses.</action>
    <action type="fix" issue="LANG-48">static option for reversing the stacktrace.</action>
    <action type="fix" issue="LANG-87">NullPointerException in CompareToBuilder.</action>
    <action type="fix" issue="LANG-84">RandomStringUtils.randomAlpha methods omit 'z'.</action>
    <action type="fix" issue="LANG-129">test.time fails in Japanese (non-us) locale.</action>
    <action type="fix" issue="LANG-94">NumberUtils.isNumber allows illegal trailing characters.</action>
    <action type="fix" issue="LANG-137">Improve Javadoc and overflow behavior of Fraction.</action>
    <action type="fix" issue="LANG-55">RandomStringUtils infloops with length &gt; 1.</action>
    <action type="fix" issue="LANG-47">test.lang fails if compiled with non iso-8859-1 locales.</action>
    <action type="fix" issue="LANG-113">SystemUtils does not play nice in an Applet.</action>
    <action type="fix" issue="LANG-111">time unit tests fail on Sundays.</action>
    <action type="fix" issue="LANG-90">java.lang.ExceptionInInitializerError thrown by JVMRandom constructor.</action>
    <action type="fix" issue="LANG-78">StringUtils.chomp does not match Perl.</action>
    <action type="fix" issue="LANG-36">patch and test case fixing problem with RandomStringUtils.random().</action>
    <action type="fix" issue="LANG-151">General case: infinite loop: ToStringBuilder.reflectionToString.</action>
    <action type="fix" issue="LANG-35">Should ToStringBuilder.reflectionToString handle arrays?.</action>
    <action type="fix" issue="LANG-83">EnumUtils nit: The import java.io.Serializable is never used.</action>
    <action type="fix" issue="LANG-12">Example in Javadoc for ToStringBuilder wrong for append.</action>
    <action type="fix" issue="LANG-110">Added class hierarchy support to HashCodeBuilder.reflectionHashCode().</action>
    <action type="fix" issue="LANG-71">ExceptionUtils new methods.</action>
    <action type="fix" issue="LANG-15">Infinite loop in StringUtils.replace(text, repl, with) + FIX.</action>
    <action type="fix" issue="LANG-93">StackOverflow due to ToStringBuilder.</action>
    <action type="fix" issue="LANG-39">No Javadoc for NestableDelegate.</action>
    <action type="fix" issue="LANG-49">Specify initial size for Enum's HashMap.</action>
    <action type="fix" issue="LANG-146">Enum does not support inner sub-classes.</action>
    <action type="fix" issue="LANG-157">Removed compile warning in ObjectUtils.</action>
    <action type="fix" issue="LANG-96">SystemUtils.IS_JAVA_1_5 Javadoc is wrong.</action>
    <action type="fix" issue="LANG-16">NumberRange inaccurate for Long, etc.</action>
    <action type="fix" issue="LANG-4">Hierarchy support in ToStringBuilder.reflectionToString().</action>
    <action type="fix" issue="LANG-56">StringUtils.countMatches loops forever if substring empty.</action>
    <action type="add" issue="LANG-209">Javadoc fixes (remove @links to non-public identifiers).</action>
    <action type="add" issue="LANG-210">Add Javadoc examples and tests for StringUtils.</action>
    <action type="add" issue="LANG-170">Make NumberUtils null handling consistent.</action>
    <action type="fix" issue="LANG-145">Unused field 'startFinal' in DateIterator.</action>
    <action type="add" issue="LANG-214">reduce object creation in ToStringBuilder.</action>
    <action type="add" issue="LANG-228">Improved tests, Javadoc for CharSetUtils, StringEscapeUtils.</action>
    <action type="add" issue="LANG-252">NumberUtils min/max, BooleanUtils.xor, and ArrayUtils toPrimitive and toObject.</action>
    <action type="add" issue="LANG-208">Javadoc, tests improvements for CharSet, CharSetUtils.</action>
    <action type="add" issue="LANG-205">StringUtil enhancement.</action>
    <action type="add" issue="LANG-164">Javadoc nit.</action>
    <action type="add" issue="LANG-206">Additional Lang Method Suggestions.</action>
    <action type="add" issue="LANG-178">Make NestableDelegate methods public instead of package private.</action>
    <action type="add" issue="LANG-174">Missing @since tags.</action>
    <action type="add" issue="LANG-245">Refactored reflection feature of ToStringBuilder into new ReflectionToStringBuilder.</action>
    <action type="fix" issue="LANG-51">Typo in documentation.</action>
    <action type="fix" issue="LANG-1">Patch for Javadoc.</action>
    <action type="add" issue="LANG-244">Add join(..., char c) to StringUtils (and some performance fixes). Even contains tests!.</action>
    <action type="add" issue="LANG-231">Resurrect the WordWrapUtils from commons-sandbox/utils.</action>
    <action type="fix" issue="LANG-139">EnumTest fails on Linux Sun JDK 1.3.0.</action>
    <action type="add" issue="LANG-234">What to do with FastDateFormat unused private constructors.</action>
    <action type="add" issue="LANG-240">Added class hierarchy support to CompareToBuilder.reflectionCompare().</action>
    <action type="add" issue="LANG-190">Removed compile warning in FastDateFormat.</action>
    <action type="fix" issue="LANG-97">typo in the Javadoc example code.</action>
    <action type="add" issue="LANG-249">MethodUtils: Removed unused code/unused local vars.</action>
    <action type="add" issue="LANG-237">Hierarchy support in EqualsBuilder.reflectionEquals().</action>
    <action type="fix" issue="LANG-91">Javadoc Errata.</action>
    <action type="add" issue="LANG-215">ArrayUtils.contains().</action>
    <action type="add" issue="LANG-221">More flexibility for getRootCause in ExceptionUtils.</action>
  </release>

  <release version="1.0.1" date="2002-11-25" description="Quick bugfix to 1.0">
    <action type="fix">NumberRange.getMaximum returns minimum.</action>
    <action type="fix">Enum constructor validations.</action>
    <action type="fix">NestableException/Delegate is not serializable.</action>
    <action type="fix">split using null and max less than actual token count adds "null".</action>
    <action type="add">ExceptionUtils cannot handle J2EE-Exception in a default way.</action>
  </release>

  <release version="1.0" date="2002-10-04" description="First release of Commons Lang">
  </release>

  </body>
</document><|MERGE_RESOLUTION|>--- conflicted
+++ resolved
@@ -22,12 +22,9 @@
   <body>
 
   <release version="3.5" date="tba" description="tba">
-<<<<<<< HEAD
     <action issue="LANG-1141" type="fix" dev="oheger">StrLookup.systemPropertiesLookup() no longer reacts on changes on system properties</action>
-=======
     <action issue="LANG-1147" type="fix" dev="sebb" due-to="Loic Guibert">EnumUtils *BitVector issue with more than 32 values Enum</action>
     <action issue="LANG-1059" type="fix" dev="sebb" due-to="Colin Casey">Capitalize javadoc is incorrect</action>
->>>>>>> 04b55bc7
     <action issue="LANG-1137" type="add" dev="britter" due-to="Matthew Aguirre">Add check for duplicate event listener in EventListenerSupport</action>
     <action issue="LANG-1133" type="bug" dev="chas" due-to="Pascal Schumacher">FastDateParser_TimeZoneStrategyTest#testTimeZoneStrategyPattern fails on Windows with German Locale</action>
     <action issue="LANG-1135" type="add" dev="britter" due-to="Eduardo Martins">Add method containsAllWords to WordUtils</action>
